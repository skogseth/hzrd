--- conflicted
+++ resolved
@@ -1,11 +1,10 @@
+use std::cell::RefCell;
 use std::ptr::NonNull;
-<<<<<<< HEAD
-use std::sync::{Mutex, MutexGuard, RwLock, TryLockError};
-=======
-use std::sync::TryLockError;
->>>>>>> f1de1a78
-
-use crate::core::{HzrdCore, HzrdPtr, RefHandle, SharedDomain};
+use std::sync::{MutexGuard, RwLock, TryLockError};
+
+use crate::core::{
+    Domain, HzrdCore, HzrdPtr, HzrdPtrs, RefHandle, RetiredPtr, RetiredPtrs, SharedDomain,
+};
 use crate::utils::{allocate, free};
 
 /**
@@ -208,8 +207,7 @@
             // SAFETY:
             // - All other cells have been dropped
             // - No pointers are held to the object
-<<<<<<< HEAD
-            unsafe { free(self.inner) };
+            unsafe { free(self.core) };
         }
     }
 }
@@ -218,16 +216,15 @@
 Provides shared, mutable state with lock-free reads & locked writes
 */
 pub struct HzrdLock<T> {
-    inner: NonNull<HzrdCellInner<T>>,
+    core: NonNull<HzrdCore<T, SharedDomain>>,
     hzrd_ptr: NonNull<HzrdPtr>,
-    marker: PhantomData<T>,
 }
 
 // Private methods
 impl<T> HzrdLock<T> {
-    fn inner(&self) -> &HzrdCellInner<T> {
+    fn core(&self) -> &HzrdCore<T, SharedDomain> {
         // SAFETY: Only shared references to this are allowed
-        unsafe { self.inner.as_ref() }
+        unsafe { self.core.as_ref() }
     }
 
     fn hzrd_ptr(&self) -> &HzrdPtr {
@@ -236,18 +233,6 @@
     }
 }
 
-impl<T> crate::core::Read for HzrdLock<T> {
-    type T = T;
-
-    unsafe fn core(&self) -> &HzrdCore<Self::T> {
-        &self.inner().core
-    }
-
-    unsafe fn hzrd_ptr(&self) -> &HzrdPtr {
-        self.hzrd_ptr()
-    }
-}
-
 impl<T> HzrdLock<T> {
     /**
     Construct a new [`HzrdLock`] with the given value
@@ -293,13 +278,7 @@
     ```
     */
     pub fn lock(&mut self) -> LockGuard<'_, T> {
-        let inner = self.inner();
-        LockGuard {
-            core: &inner.core,
-            hzrd_ptr: self.hzrd_ptr(),
-            hzrd_ptrs: &inner.hzrd_ptrs,
-            retired: inner.retired.lock().unwrap(),
-        }
+        todo!()
     }
 
     /**
@@ -330,7 +309,8 @@
     ```
     */
     pub fn read(&mut self) -> RefHandle<T> {
-        <Self as crate::core::Read>::read(self)
+        // SAFETY: This is our HzrdPtr
+        unsafe { self.core().read(self.hzrd_ptr()) }
     }
 
     /**
@@ -347,7 +327,7 @@
     where
         T: Copy,
     {
-        <Self as crate::core::Read>::get(self)
+        *self.read()
     }
 
     /**
@@ -364,7 +344,7 @@
     where
         T: Clone,
     {
-        <Self as crate::core::Read>::cloned(self)
+        self.read().clone()
     }
 }
 
@@ -373,25 +353,24 @@
 
 impl<T> Clone for HzrdLock<T> {
     fn clone(&self) -> Self {
-        let hzrd_ptr = self.inner().add();
+        let hzrd_ptr = self.core().hzrd_ptr();
 
         HzrdLock {
-            inner: self.inner,
+            core: self.core,
             hzrd_ptr,
-            marker: PhantomData,
         }
     }
 }
 
 impl<T> From<Box<T>> for HzrdLock<T> {
     fn from(boxed: Box<T>) -> Self {
-        let inner = HzrdCellInner::new(boxed);
-        let hzrd_ptr = inner.add();
+        let domain = SharedDomain::new();
+        let core = HzrdCore::new_in(boxed, domain);
+        let hzrd_ptr = core.hzrd_ptr();
 
         HzrdLock {
-            inner: allocate(inner),
+            core: allocate(core),
             hzrd_ptr,
-            marker: PhantomData,
         }
     }
 }
@@ -402,7 +381,7 @@
         unsafe { self.hzrd_ptr().free() };
 
         // SAFETY: Important that all references/pointers are dropped before inner is dropped
-        let should_drop_inner = match self.inner().hzrd_ptrs.try_read() {
+        let should_drop_inner = match self.core().domain().hzrd.try_read() {
             // If we can read we need to check if all hzrd pointers are freed
             Ok(hzrd_ptrs) => hzrd_ptrs.all_available(),
 
@@ -419,108 +398,72 @@
             // SAFETY:
             // - All other cells have been dropped
             // - No pointers are held to the object
-            unsafe { free(self.inner) };
-        }
+            unsafe { free(self.core) };
+        }
+    }
+}
+
+struct LockedDomain<'hzrd> {
+    hzrd_ptrs: &'hzrd RwLock<HzrdPtrs>,
+    retired: RefCell<MutexGuard<'hzrd, RetiredPtrs>>,
+}
+
+unsafe impl Domain for LockedDomain<'_> {
+    fn hzrd_ptr(&self) -> NonNull<HzrdPtr> {
+        self.hzrd_ptrs.write().unwrap().get()
+    }
+
+    fn retire(&self, ret_ptr: RetiredPtr) {
+        self.retired.borrow_mut().add(ret_ptr);
+    }
+
+    fn reclaim(&self) {
+        let hzrd_ptrs = self.hzrd_ptrs.read().unwrap();
+        self.retired.borrow_mut().reclaim(&hzrd_ptrs);
     }
 }
 
 pub struct LockGuard<'hzrd, T> {
-    core: &'hzrd HzrdCore<T>,
+    core: &'hzrd HzrdCore<T, LockedDomain<'hzrd>>,
     hzrd_ptr: &'hzrd HzrdPtr,
-    hzrd_ptrs: &'hzrd RwLock<HzrdPtrs>,
-    retired: MutexGuard<'hzrd, RetiredPtrs<T>>,
-}
-
-impl<T> crate::core::Read for LockGuard<'_, T> {
-    type T = T;
-
-    unsafe fn core(&self) -> &HzrdCore<Self::T> {
-        self.core
-    }
-
-    unsafe fn hzrd_ptr(&self) -> &HzrdPtr {
-        self.hzrd_ptr
-    }
 }
 
 impl<T> LockGuard<'_, T> {
-    pub fn set(&mut self, value: T) {
-        let old_ptr = self.core.swap(value);
-        self.retired.add(RetiredPtr::new(old_ptr));
-
-        let Ok(hzrd_ptrs) = self.hzrd_ptrs.try_read() else {
-            return;
-        };
-
-        self.retired.reclaim(&hzrd_ptrs);
-    }
-
-    pub fn just_set(&mut self, value: T) {
-        let old_ptr = self.core.swap(value);
-        self.retired.add(RetiredPtr::new(old_ptr));
+    pub fn set(&mut self, val: T) {
+        self.core.set(Box::new(val));
+    }
+
+    pub fn just_set(&mut self, val: T) {
+        self.core.set(Box::new(val));
     }
 
     pub fn read(&mut self) -> RefHandle<T> {
-        <Self as crate::core::Read>::read(self)
+        unsafe { self.core.read(&self.hzrd_ptr) }
     }
 
     pub fn get(&mut self) -> T
     where
         T: Copy,
     {
-        <Self as crate::core::Read>::get(self)
+        *self.read()
     }
 
     pub fn cloned(&mut self) -> T
     where
         T: Clone,
     {
-        <Self as crate::core::Read>::cloned(self)
+        self.read().clone()
     }
 
     pub fn reclaim(&mut self) {
-        // Check if it's empty, no need to move forward otherwise
-        if self.retired.is_empty() {
-            return;
-        }
-
-        // Try to access the hazard pointers
-        let Ok(hzrd_ptrs) = self.hzrd_ptrs.try_read() else {
-            return;
-        };
-
-        self.retired.reclaim(&hzrd_ptrs);
+        self.core.reclaim()
     }
 
     /// Get the number of retired values (aka unfreed memory)
     ///
     /// This method may block
     pub fn num_retired(&self) -> usize {
-        self.retired.len()
-    }
-}
-
-/// Shared heap allocated object for `HzrdCell`
-///
-/// The `hzrd_ptrs` keep track of pointers that are in use, and cannot be freed
-/// There is one node per `HzrdCell`, which means the list also keeps track
-/// of the number of active `HzrdCell`s (akin to a very inefficent atomic counter).
-struct HzrdCellInner<T> {
-    core: HzrdCore<T>,
-    hzrd_ptrs: RwLock<HzrdPtrs>,
-    retired: Mutex<RetiredPtrs<T>>,
-}
-
-impl<T> HzrdCellInner<T> {
-    pub fn new(boxed: Box<T>) -> Self {
-        Self {
-            core: HzrdCore::new(boxed),
-            hzrd_ptrs: RwLock::new(HzrdPtrs::new()),
-            retired: Mutex::new(RetiredPtrs::new()),
-=======
-            unsafe { free(self.core) };
->>>>>>> f1de1a78
-        }
+        self.core.domain().retired.borrow().len()
     }
 }
 
