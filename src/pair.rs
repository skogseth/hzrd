/*!
This module contains the [`HzrdWriter`]/[`HzrdReader`] pair.

This pair is the most primitive constructs found in this crate, as they contain no locking for synchronization. A consequence of this is that there is no garbage collection of the containers themselves. [`HzrdReader`] therefore holds a reference to it's [`HzrdWriter`], and is only valid for the lifetime of [`HzrdWriter`]. This makes the [`HzrdWriter`]/[`HzrdReader`] pair impractical in many situations. But! They are very good where they shine! In particular, they work excellently together with scoped threads:

```
# use std::time::Duration;
# use hzrd::pair::HzrdWriter;

let ready_writer = HzrdWriter::new(false);

std::thread::scope(|s| {
    let mut ready_reader = ready_writer.new_reader();
    s.spawn(move || {
        while !ready_reader.get() {
            std::hint::spin_loop();
        }
    });

    std::thread::sleep(Duration::from_millis(10));
    ready_writer.set(true);
});
```
*/

use std::cell::UnsafeCell;
use std::ptr::NonNull;

use crate::core::{Domain, HzrdCore, HzrdPtr, HzrdPtrs, RetiredPtr, RetiredPtrs};
use crate::RefHandle;

struct Ptrs {
    hzrd: HzrdPtrs,
    retired: RetiredPtrs,
}

impl Ptrs {
    pub const fn new() -> Self {
        Self {
            hzrd: HzrdPtrs::new(),
            retired: RetiredPtrs::new(),
        }
    }
}

/// This domain assumes that any access to the domain is unique and valid
struct UnsafeDomain(UnsafeCell<Ptrs>);

impl UnsafeDomain {
    /// Simply constructing this is unsafe, as the type unsafely implements domain
    ///
    /// # Safety
    /// Creating this requires that all uses of the object as a domain are safe and valid
    const unsafe fn new() -> Self {
        Self(UnsafeCell::new(Ptrs::new()))
    }
}

unsafe impl Domain for UnsafeDomain {
    fn hzrd_ptr(&self) -> NonNull<HzrdPtr> {
        let ptrs = unsafe { &mut *self.0.get() };
        ptrs.hzrd.get()
    }

<<<<<<< HEAD
    fn just_retire(&self, ret_ptr: RetiredPtr) {
        let ptrs = unsafe { &mut *self.as_ptr() };
=======
    fn retire(&self, ret_ptr: RetiredPtr) {
        let ptrs = unsafe { &mut *self.0.get() };
>>>>>>> 427b5b56
        ptrs.retired.add(ret_ptr);
    }

    fn reclaim(&self) {
        let ptrs = unsafe { &mut *self.0.get() };
        ptrs.retired.reclaim(&ptrs.hzrd);
    }

    // Override this for performance?
    fn retire(&self, ret_ptr: RetiredPtr) {
        let ptrs = unsafe { &mut *self.as_ptr() };
        ptrs.retired.add(ret_ptr);
        ptrs.retired.reclaim(&ptrs.hzrd);
    }
}

/**
Container type with the ability to write to the contained value

For in-depth guide see the [module-level documentation](crate::pair).
*/
pub struct HzrdWriter<T> {
    core: Box<HzrdCore<T, UnsafeDomain>>,
}

impl<T> HzrdWriter<T> {
    /**
    Construct a new [`HzrdWriter`] containing the given value.
    The value will be allocated on the heap seperate of the metadata associated with the [`HzrdWriter`].
    It is therefore recommended to use [`HzrdWriter::from`] if you already have a [`Box<T>`].

    ```
    # use hzrd::pair::HzrdWriter;
    #
    let writer = HzrdWriter::new(0);
    #
    # assert_eq!(writer.new_reader().get(), 0);
    ```
    */
    pub fn new(value: T) -> Self {
        Self::from(Box::new(value))
    }

    /**
    Construct a new [`HzrdReader`] for reading the value contained by the given [`HzrdWriter`]

    ```
    # use hzrd::pair::HzrdWriter;
    #
    let writer = HzrdWriter::new(0);
    let mut reader = writer.new_reader();
    writer.set(1);
    assert_eq!(reader.get(), 1);
    ```
    */
    pub fn new_reader(&self) -> HzrdReader<T> {
        let hzrd_ptr = self.core.hzrd_ptr();
        HzrdReader {
            core: &self.core,
            hzrd_ptr,
        }
    }

    /**
    Set the value of the container

    ```
    # use hzrd::pair::HzrdWriter;
    #
    let writer = HzrdWriter::new(0);
    let mut reader = writer.new_reader();
    writer.set(1);
    assert_eq!(reader.get(), 1);
    ```
    */
    pub fn set(&self, value: T) {
        self.core.set(Box::new(value));
    }
}

impl<T> From<Box<T>> for HzrdWriter<T> {
    fn from(boxed: Box<T>) -> Self {
        let domain = unsafe { UnsafeDomain::new() };
        let core = Box::new(HzrdCore::new_in(boxed, domain));
        Self { core }
    }
}

// SAFETY: We good?
unsafe impl<T: Send> Send for HzrdWriter<T> {}

/**
Container type with the ability to read the contained value.

For in-depth guide see the [module-level documentation](crate::pair).
*/
pub struct HzrdReader<'writer, T> {
    core: &'writer HzrdCore<T, UnsafeDomain>,
    hzrd_ptr: NonNull<HzrdPtr>,
}

impl<T> HzrdReader<'_, T> {
    /**
    Construct a reader for the value contained by the given writer
    */
    pub fn from_writer(writer: &HzrdWriter<T>) -> HzrdReader<T> {
        writer.new_reader()
    }

    /**
    Get a handle holding a reference to the current value of the container

    See [`crate::cell::HzrdCell::read`] for a more detailed description
    */
    pub fn read(&mut self) -> RefHandle<T> {
        // SAFETY: Shared references allowed for entire lifetime of sel
        let hzrd_ptr = unsafe { self.hzrd_ptr.as_ref() };

        // SAFETY: We hold a mutable reference, so the hzrd-ptr can not be reused until handle is dropped
        unsafe { self.core.read(hzrd_ptr) }
    }

    /// Get the value of the container (requires the type to be [`Copy`])
    pub fn get(&mut self) -> T
    where
        T: Copy,
    {
        *self.read()
    }

    /// Read the contained value and clone it (requires type to be [`Clone`])
    pub fn cloned(&mut self) -> T
    where
        T: Clone,
    {
        self.read().clone()
    }
}

impl<T> Drop for HzrdReader<'_, T> {
    fn drop(&mut self) {
        // SAFETY: We won't touch this after this point
        unsafe { self.hzrd_ptr.as_ref().free() };
    }
}

// SAFETY: We good?
unsafe impl<T: Send> Send for HzrdReader<'_, T> {}
unsafe impl<T: Sync> Sync for HzrdReader<'_, T> {}

#[cfg(test)]
mod tests {
    use super::*;

    #[test]
    fn deep_drop_test() {
        let _ = HzrdWriter::new(String::from("Hello"));
    }

    #[test]
    fn writer_moved() {
        let writer = HzrdWriter::new('a');

        std::thread::spawn(move || {
            let val: char = writer.new_reader().get();
            assert_eq!(val, 'a');
        });
    }

    #[test]
    fn from_boxed() {
        let boxed = Box::new([1, 2, 3]);
        let _ = HzrdWriter::from(boxed);
    }

    #[test]
    fn fancy() {
        let writer = HzrdWriter::new(0);

        std::thread::scope(|s| {
            let mut reader = writer.new_reader();
            s.spawn(move || {
                let handle = reader.read();
                assert!(matches!(*handle, 0 | 1));
            });

            let mut reader = writer.new_reader();
            s.spawn(move || {
                let handle = reader.read();
                assert!(matches!(*handle, 0 | 1));
            });

            writer.set(1);

            let mut reader = writer.new_reader();
            s.spawn(move || {
                let handle = reader.read();
                assert_eq!(*handle, 1);
            });
        });
    }
}<|MERGE_RESOLUTION|>--- conflicted
+++ resolved
@@ -62,13 +62,8 @@
         ptrs.hzrd.get()
     }
 
-<<<<<<< HEAD
     fn just_retire(&self, ret_ptr: RetiredPtr) {
-        let ptrs = unsafe { &mut *self.as_ptr() };
-=======
-    fn retire(&self, ret_ptr: RetiredPtr) {
-        let ptrs = unsafe { &mut *self.0.get() };
->>>>>>> 427b5b56
+        let ptrs = unsafe { &mut *self.0.get() };
         ptrs.retired.add(ret_ptr);
     }
 
@@ -79,7 +74,7 @@
 
     // Override this for performance?
     fn retire(&self, ret_ptr: RetiredPtr) {
-        let ptrs = unsafe { &mut *self.as_ptr() };
+        let ptrs = unsafe { &mut *self.0.get() };
         ptrs.retired.add(ret_ptr);
         ptrs.retired.reclaim(&ptrs.hzrd);
     }
